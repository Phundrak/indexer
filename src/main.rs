#![warn(clippy::style, clippy::pedantic)]
#![allow(clippy::no_effect_underscore_binding)]

#[macro_use]
extern crate rocket;

use color_eyre::eyre::Result;
use tracing::info;

use std::path::PathBuf;
use structopt::StructOpt;

use rocket::http::Method;
use rocket_cors::{AllOrSome, AllowedHeaders, AllowedOrigins, Cors, Origins};

mod db;
mod fileparser;
mod kwparser;
mod server;
mod spelling;

#[derive(StructOpt, Debug)]
#[structopt(name = "indexer")]
struct Opt {
    /// Path to a list of stop words to ignore
    #[structopt(short = "s", long, parse(from_os_str))]
    stop_words: PathBuf,

    /// Path to the binary version of the GLÀFF (optional)
    #[structopt(short = "g", long, parse(from_os_str))]
    glaff: Option<PathBuf>,

    /// Path to the binary version of the dictionary (optional)
    #[structopt(short = "d", long, parse(from_os_str))]
    dictionary: Option<PathBuf>,
}

fn make_cors(
    allowed_origins: AllOrSome<Origins>,
) -> Result<Cors, rocket_cors::Error> {
    rocket_cors::CorsOptions {
        allowed_origins,
        allowed_methods: vec![Method::Get, Method::Post, Method::Delete]
            .into_iter()
            .map(From::from)
            .collect(),
        allowed_headers: AllowedHeaders::some(&["Authorization", "Accept"]),
        allow_credentials: true,
        ..Default::default()
    }
    .to_cors()
}

#[rocket::main]
async fn main() -> Result<()> {
    color_eyre::install()?;
    indexer::setup_logging();

    let opt = Opt::from_args();

    info!("Reading stopwords");
    let stopwords = kwparser::get_stopwords(opt.stop_words);
    info!("Reading GLÀFF");
    let glaff = kwparser::read_glaff(opt.glaff);
    info!("Reading dictionary");
    let dictionary = spelling::read_dictionary(opt.dictionary)?;

    let allowed_origins = AllowedOrigins::some_regex(&[".*"]);
    let cors = make_cors(allowed_origins)?;
    let pool = db::get_connection_pool();
    info!("Running database migrations");
    db::run_migrations(&mut pool.get()?)?;

    info!("Launching server");
    #[allow(clippy::let_underscore_drop)]
    let _ = rocket::build()
        .mount(
            "/",
            routes![
<<<<<<< HEAD
                server::search_query,   // /search?query=:query GET
                server::list_docs,      // /doc GET
                server::index_url,      // /doc?url=:url             POST
                server::document_list_keywords, // /doc?doc=:id              GET
                server::delete_document, // /doc?id=:id                      DELETE
                server::index_upload,   // /doc + binary file
=======
                // POST
                server::index_url, // /doc?url=:url
                // DELETE
                server::delete_document, // /doc?id=:id
                // GET
                server::search_query, // /searchy?query=:query
                server::list_docs,    // /doc
                server::document_list_keywords, // /keywords?doc=:id
                server::spelling_word, // /spelling/:word
>>>>>>> 4916788c
            ],
        )
        .attach(cors)
        .manage(server::ServerState {
            pool,
            stopwords,
            glaff,
            dictionary,
        })
        .launch()
        .await?;
    Ok(())
}<|MERGE_RESOLUTION|>--- conflicted
+++ resolved
@@ -77,16 +77,9 @@
         .mount(
             "/",
             routes![
-<<<<<<< HEAD
-                server::search_query,   // /search?query=:query GET
-                server::list_docs,      // /doc GET
-                server::index_url,      // /doc?url=:url             POST
-                server::document_list_keywords, // /doc?doc=:id              GET
-                server::delete_document, // /doc?id=:id                      DELETE
-                server::index_upload,   // /doc + binary file
-=======
                 // POST
                 server::index_url, // /doc?url=:url
+                server::index_upload,   // /doc + binary file
                 // DELETE
                 server::delete_document, // /doc?id=:id
                 // GET
@@ -94,7 +87,6 @@
                 server::list_docs,    // /doc
                 server::document_list_keywords, // /keywords?doc=:id
                 server::spelling_word, // /spelling/:word
->>>>>>> 4916788c
             ],
         )
         .attach(cors)
